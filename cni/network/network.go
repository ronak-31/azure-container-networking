// Copyright 2017 Microsoft. All rights reserved.
// MIT License

package network

import (
	"context"
	"encoding/json"
	"fmt"
	"net"
	"os"
	"strconv"
	"time"

	"github.com/Azure/azure-container-networking/aitelemetry"
	"github.com/Azure/azure-container-networking/cni"
	"github.com/Azure/azure-container-networking/cni/api"
	"github.com/Azure/azure-container-networking/cni/log"
	"github.com/Azure/azure-container-networking/cni/util"
	"github.com/Azure/azure-container-networking/cns"
	cnscli "github.com/Azure/azure-container-networking/cns/client"
	"github.com/Azure/azure-container-networking/common"
	"github.com/Azure/azure-container-networking/iptables"
	"github.com/Azure/azure-container-networking/netio"
	"github.com/Azure/azure-container-networking/netlink"
	"github.com/Azure/azure-container-networking/network"
	"github.com/Azure/azure-container-networking/network/policy"
	"github.com/Azure/azure-container-networking/platform"
	nnscontracts "github.com/Azure/azure-container-networking/proto/nodenetworkservice/3.302.0.744"
	"github.com/Azure/azure-container-networking/store"
	"github.com/Azure/azure-container-networking/telemetry"
	cniSkel "github.com/containernetworking/cni/pkg/skel"
	cniTypes "github.com/containernetworking/cni/pkg/types"
	cniTypesCurr "github.com/containernetworking/cni/pkg/types/100"
	"github.com/pkg/errors"
	"go.uber.org/zap"
)

const (
	dockerNetworkOption = "com.docker.network.generic"
	OpModeTransparent   = "transparent"
	// Supported IP version. Currently support only IPv4
	ipamV6                = "azure-vnet-ipamv6"
	defaultRequestTimeout = 15 * time.Second
)

// CNI Operation Types
const (
	CNI_ADD    = "ADD"
	CNI_DEL    = "DEL"
	CNI_UPDATE = "UPDATE"
)

const (
	// URL to query NMAgent version and determine whether we snat on host
	nmAgentSupportedApisURL = "http://168.63.129.16/machine/plugins/?comp=nmagent&type=GetSupportedApis"
	// Only SNAT support (no DNS support)
	nmAgentSnatSupportAPI = "NetworkManagementSnatSupport"
	// SNAT and DNS are both supported
	nmAgentSnatAndDnsSupportAPI = "NetworkManagementDNSSupport"
)

// temporary consts related func determineSnat() which is to be deleted after
// a baking period with newest NMAgent changes
const (
	jsonFileExtension = ".json"
)

// NetPlugin represents the CNI network plugin.
type NetPlugin struct {
	*cni.Plugin
	nm                 network.NetworkManager
	ipamInvoker        IPAMInvoker
	report             *telemetry.CNIReport
	tb                 *telemetry.TelemetryBuffer
	nnsClient          NnsClient
	multitenancyClient MultitenancyClient
}

type PolicyArgs struct {
	nwInfo    *network.NetworkInfo
	nwCfg     *cni.NetworkConfig
	ipconfigs []*cniTypesCurr.IPConfig
}

// client for node network service
type NnsClient interface {
	// Do network port programming for the pod via node network service.
	// podName - name of the pod as received from containerD
	// nwNamesapce - network namespace name as received from containerD
	AddContainerNetworking(ctx context.Context, podName, nwNamespace string) (*nnscontracts.ConfigureContainerNetworkingResponse, error)

	// Undo or delete network port programming for the pod via node network service.
	// podName - name of the pod as received from containerD
	// nwNamesapce - network namespace name as received from containerD
	DeleteContainerNetworking(ctx context.Context, podName, nwNamespace string) (*nnscontracts.ConfigureContainerNetworkingResponse, error)
}

// snatConfiguration contains a bool that determines whether CNI enables snat on host and snat for dns
type snatConfiguration struct {
	EnableSnatOnHost bool
	EnableSnatForDns bool
}

// NewPlugin creates a new NetPlugin object.
func NewPlugin(name string,
	config *common.PluginConfig,
	client NnsClient,
	multitenancyClient MultitenancyClient,
) (*NetPlugin, error) {
	// Setup base plugin.
	plugin, err := cni.NewPlugin(name, config.Version)
	if err != nil {
		return nil, err
	}

	nl := netlink.NewNetlink()
	// Setup network manager.
	nm, err := network.NewNetworkManager(nl, platform.NewExecClient(), &netio.NetIO{})
	if err != nil {
		return nil, err
	}

	config.NetApi = nm

	return &NetPlugin{
		Plugin:             plugin,
		nm:                 nm,
		nnsClient:          client,
		multitenancyClient: multitenancyClient,
	}, nil
}

func (plugin *NetPlugin) SetCNIReport(report *telemetry.CNIReport, tb *telemetry.TelemetryBuffer) {
	plugin.report = report
	plugin.tb = tb
}

// Starts the plugin.
func (plugin *NetPlugin) Start(config *common.PluginConfig) error {
	// Initialize base plugin.
	err := plugin.Initialize(config)
	if err != nil {
		log.Logger.Error("[cni-net] Failed to initialize base plugin", zap.Error(err))
		return err
	}

	// Log platform information.
	log.Logger.Info("Plugin Info",
		zap.String("name", plugin.Name),
		zap.String("version", plugin.Version),
		zap.String("component", "cni-net"))

	log.Logger.Info("Os Info",
		zap.String("platform", platform.GetOSInfo()),
		zap.String("component", "cni-net"))
	platform.PrintDependencyPackageDetails()
	common.LogNetworkInterfaces()

	// Initialize network manager. rehyrdration not required on reboot for cni plugin
	err = plugin.nm.Initialize(config, false)
	if err != nil {
		log.Logger.Error("Failed to initialize network manager",
			zap.Error(err),
			zap.String("component", "cni-net"))
		return err
	}

	log.Logger.Info("Plugin started", zap.String("component", "cni-net"))

	return nil
}

func sendEvent(plugin *NetPlugin, msg string) {
	eventMsg := fmt.Sprintf("[%d] %s", os.Getpid(), msg)
	plugin.report.Version = plugin.Version
	plugin.report.EventMessage = eventMsg
	telemetry.SendCNIEvent(plugin.tb, plugin.report)
}

func (plugin *NetPlugin) GetAllEndpointState(networkid string) (*api.AzureCNIState, error) {
	st := api.AzureCNIState{
		ContainerInterfaces: make(map[string]api.PodNetworkInterfaceInfo),
	}

	eps, err := plugin.nm.GetAllEndpoints(networkid)
	if err == store.ErrStoreEmpty {
		log.Logger.Error("failed to retrieve endpoint state", zap.Error(err))
	} else if err != nil {
		return nil, err
	}

	for _, ep := range eps {
		id := ep.Id
		info := api.PodNetworkInterfaceInfo{
			PodName:       ep.PODName,
			PodNamespace:  ep.PODNameSpace,
			PodEndpointId: ep.Id,
			ContainerID:   ep.ContainerID,
			IPAddresses:   ep.IPAddresses,
		}

		st.ContainerInterfaces[id] = info
	}

	return &st, nil
}

// Stops the plugin.
func (plugin *NetPlugin) Stop() {
	plugin.nm.Uninitialize()
	plugin.Uninitialize()
	log.Logger.Info("Plugin stopped", zap.String("component", "cni-net"))
}

// FindMasterInterface returns the name of the master interface.
func (plugin *NetPlugin) findMasterInterface(nwCfg *cni.NetworkConfig, subnetPrefix *net.IPNet) string {
	// An explicit master configuration wins. Explicitly specifying a master is
	// useful if host has multiple interfaces with addresses in the same subnet.
	if nwCfg.Master != "" {
		return nwCfg.Master
	}

	// Otherwise, pick the first interface with an IP address in the given subnet.
	subnetPrefixString := subnetPrefix.String()
	interfaces, _ := net.Interfaces()
	for _, iface := range interfaces {
		addrs, _ := iface.Addrs()
		for _, addr := range addrs {
			_, ipnet, err := net.ParseCIDR(addr.String())
			if err != nil {
				continue
			}
			if subnetPrefixString == ipnet.String() {
				return iface.Name
			}
		}
	}

	// Failed to find a suitable interface.
	return ""
}

// GetEndpointID returns a unique endpoint ID based on the CNI args.
func GetEndpointID(args *cniSkel.CmdArgs) string {
	infraEpId, _ := network.ConstructEndpointID(args.ContainerID, args.Netns, args.IfName)
	return infraEpId
}

// getPodInfo returns POD info by parsing the CNI args.
func (plugin *NetPlugin) getPodInfo(args string) (name, ns string, err error) {
	podCfg, err := cni.ParseCniArgs(args)
	if err != nil {
		log.Logger.Error("Error while parsing CNI Args", zap.Error(err))
		return "", "", err
	}

	k8sNamespace := string(podCfg.K8S_POD_NAMESPACE)
	if len(k8sNamespace) == 0 {
		errMsg := "Pod Namespace not specified in CNI Args"
		log.Logger.Error(errMsg)
		return "", "", plugin.Errorf(errMsg)
	}

	k8sPodName := string(podCfg.K8S_POD_NAME)
	if len(k8sPodName) == 0 {
		errMsg := "Pod Name not specified in CNI Args"
		log.Logger.Error(errMsg)
		return "", "", plugin.Errorf(errMsg)
	}

	return k8sPodName, k8sNamespace, nil
}

func SetCustomDimensions(cniMetric *telemetry.AIMetric, nwCfg *cni.NetworkConfig, err error) {
	if cniMetric == nil {
		log.Logger.Error("Unable to set custom dimension. Report is nil",
			zap.String("component", "cni"))
		return
	}

	if err != nil {
		cniMetric.Metric.CustomDimensions[telemetry.StatusStr] = telemetry.FailedStr
	} else {
		cniMetric.Metric.CustomDimensions[telemetry.StatusStr] = telemetry.SucceededStr
	}

	if nwCfg != nil {
		if nwCfg.MultiTenancy {
			cniMetric.Metric.CustomDimensions[telemetry.CNIModeStr] = telemetry.MultiTenancyStr
		} else {
			cniMetric.Metric.CustomDimensions[telemetry.CNIModeStr] = telemetry.SingleTenancyStr
		}

		cniMetric.Metric.CustomDimensions[telemetry.CNINetworkModeStr] = nwCfg.Mode
	}
}

func (plugin *NetPlugin) setCNIReportDetails(nwCfg *cni.NetworkConfig, opType, msg string) {
	plugin.report.OperationType = opType
	plugin.report.SubContext = fmt.Sprintf("%+v", nwCfg)
	plugin.report.EventMessage = msg
	plugin.report.BridgeDetails.NetworkMode = nwCfg.Mode
	plugin.report.InterfaceDetails.SecondaryCAUsedCount = plugin.nm.GetNumberOfEndpoints("", nwCfg.Name)
}

func addNatIPV6SubnetInfo(nwCfg *cni.NetworkConfig,
	resultV6 *cniTypesCurr.Result,
	nwInfo *network.NetworkInfo,
) {
	if nwCfg.IPV6Mode == network.IPV6Nat {
		ipv6Subnet := resultV6.IPs[0].Address
		ipv6Subnet.IP = ipv6Subnet.IP.Mask(ipv6Subnet.Mask)
		ipv6SubnetInfo := network.SubnetInfo{
			Family:  platform.AfINET6,
			Prefix:  ipv6Subnet,
			Gateway: resultV6.IPs[0].Gateway,
		}
		log.Logger.Info("ipv6 subnet info",
			zap.Any("ipv6SubnetInfo", ipv6SubnetInfo), zap.String("component", "net"))
		nwInfo.Subnets = append(nwInfo.Subnets, ipv6SubnetInfo)
	}
}

// CNI implementation
// https://github.com/containernetworking/cni/blob/master/SPEC.md

// Add handles CNI add commands.
func (plugin *NetPlugin) Add(args *cniSkel.CmdArgs) error {
	var (
		ipamAddResult    IPAMAddResult
		ipamAddResults   []IPAMAddResult
		azIpamResult     *cniTypesCurr.Result
		enableInfraVnet  bool
		enableSnatForDNS bool
		k8sPodName       string
		cniMetric        telemetry.AIMetric
	)

	startTime := time.Now()

	log.Logger.Info("[cni-net] Processing ADD command",
		zap.String("containerId", args.ContainerID),
		zap.String("netNS", args.Netns),
		zap.String("ifName", args.IfName),
		zap.Any("args", args.Args),
		zap.String("path", args.Path),
		zap.ByteString("stdinData", args.StdinData))
	sendEvent(plugin, fmt.Sprintf("[cni-net] Processing ADD command with args {ContainerID:%v Netns:%v IfName:%v Args:%v Path:%v StdinData:%s}.",
		args.ContainerID, args.Netns, args.IfName, args.Args, args.Path, args.StdinData))

	// Parse network configuration from stdin.
	nwCfg, err := cni.ParseNetworkConfig(args.StdinData)
	if err != nil {
		err = plugin.Errorf("Failed to parse network configuration: %v.", err)
		return err
	}

	iptables.DisableIPTableLock = nwCfg.DisableIPTableLock
	plugin.setCNIReportDetails(nwCfg, CNI_ADD, "")

	defer func() {
		operationTimeMs := time.Since(startTime).Milliseconds()
		cniMetric.Metric = aitelemetry.Metric{
			Name:             telemetry.CNIAddTimeMetricStr,
			Value:            float64(operationTimeMs),
			AppVersion:       plugin.Version,
			CustomDimensions: make(map[string]string),
		}
		SetCustomDimensions(&cniMetric, nwCfg, err)
		telemetry.SendCNIMetric(&cniMetric, plugin.tb)

		// Add Interfaces to result.
		if ipamAddResult.ipv4Result == nil {
			ipamAddResult.ipv4Result = &cniTypesCurr.Result{}
		}

		iface := &cniTypesCurr.Interface{
			Name: args.IfName,
		}
		ipamAddResult.ipv4Result.Interfaces = append(ipamAddResult.ipv4Result.Interfaces, iface)

		if ipamAddResult.ipv6Result != nil {
			ipamAddResult.ipv4Result.IPs = append(ipamAddResult.ipv4Result.IPs, ipamAddResult.ipv6Result.IPs...)
		}

		addSnatInterface(nwCfg, ipamAddResult.ipv4Result)

		// Convert result to the requested CNI version.
		res, vererr := ipamAddResult.ipv4Result.GetAsVersion(nwCfg.CNIVersion)
		if vererr != nil {
			log.Logger.Error("GetAsVersion failed", zap.Error(vererr))
			plugin.Error(vererr)
		}

		if err == nil && res != nil {
			// Output the result to stdout.
			res.Print()
		}

		log.Logger.Info("[cni-net] ADD command completed for pod %v with IPs:%+v err:%v.",
			zap.String("pod", k8sPodName),
			zap.Any("IPs", ipamAddResult.ipv4Result.IPs),
			zap.Error(err))
	}()

	// Parse Pod arguments.
	k8sPodName, k8sNamespace, err := plugin.getPodInfo(args.Args)
	if err != nil {
		return err
	}

	plugin.report.ContainerName = k8sPodName + ":" + k8sNamespace

	k8sContainerID := args.ContainerID
	if len(k8sContainerID) == 0 {
		errMsg := "Container ID not specified in CNI Args"
		log.Logger.Error(errMsg)
		return plugin.Errorf(errMsg)
	}

	k8sIfName := args.IfName
	if len(k8sIfName) == 0 {
		errMsg := "Interfacename not specified in CNI Args"
		log.Logger.Error(errMsg)
		return plugin.Errorf(errMsg)
	}

	platformInit(nwCfg)
	if nwCfg.ExecutionMode == string(util.Baremetal) {
		var res *nnscontracts.ConfigureContainerNetworkingResponse
		log.Logger.Info("Baremetal mode. Calling vnet agent for ADD")
		res, err = plugin.nnsClient.AddContainerNetworking(context.Background(), k8sPodName, args.Netns)

		if err == nil {
			ipamAddResult.ipv4Result = convertNnsToCniResult(res, args.IfName, k8sPodName, "AddContainerNetworking")
		}

		return err
	}

	for _, ns := range nwCfg.PodNamespaceForDualNetwork {
		if k8sNamespace == ns {
			log.Logger.Info("Enable infravnet for pod",
				zap.String("pod", k8sPodName),
				zap.String("namespace", k8sNamespace))
			enableInfraVnet = true
			break
		}
	}

	cnsClient, err := cnscli.New(nwCfg.CNSUrl, defaultRequestTimeout)
	if err != nil {
		return fmt.Errorf("failed to create cns client with error: %w", err)
	}

	if nwCfg.MultiTenancy {
		plugin.report.Context = "AzureCNIMultitenancy"
		plugin.multitenancyClient.Init(cnsClient, AzureNetIOShim{})

		// Temporary if block to determining whether we disable SNAT on host (for multi-tenant scenario only)
		if enableSnatForDNS, nwCfg.EnableSnatOnHost, err = plugin.multitenancyClient.DetermineSnatFeatureOnHost(
			snatConfigFileName, nmAgentSupportedApisURL); err != nil {
			return fmt.Errorf("%w", err)
		}

		ipamAddResults, err = plugin.multitenancyClient.GetAllNetworkContainers(context.TODO(), nwCfg, k8sPodName, k8sNamespace, args.IfName)
		if err != nil {
			err = fmt.Errorf("GetAllNetworkContainers failed for podname %s namespace %s. error: %w", k8sPodName, k8sNamespace, err)
			log.Logger.Error("GetAllNetworkContainers failed",
				zap.String("pod", k8sPodName),
				zap.String("namespace", k8sNamespace),
				zap.Error(err))
			return err
		}

		if len(ipamAddResults) > 1 && !plugin.isDualNicFeatureSupported(args.Netns) {
			errMsg := fmt.Sprintf("received multiple NC results %+v from CNS while dualnic feature is not supported", ipamAddResults)
			log.Logger.Error("received multiple NC results from CNS while dualnic feature is not supported",
				zap.Any("results", ipamAddResult))
			return plugin.Errorf(errMsg)
		}
	} else {
		// TODO: refactor this code for simplification
		// Add dummy ipamAddResult nil object for single tenancy mode
		// this will be used for: ipamAddResult, err = plugin.ipamInvoker.Add(ipamAddConfig)
		ipamAddResults = append(ipamAddResults, ipamAddResult)
	}

	// iterate ipamAddResults and program the endpoint
	for i := 0; i < len(ipamAddResults); i++ {
		var networkID string
		ipamAddResult = ipamAddResults[i]

		options := make(map[string]any)
		networkID, err = plugin.getNetworkName(args.Netns, &ipamAddResult, nwCfg)

		endpointID := GetEndpointID(args)
		policies := cni.GetPoliciesFromNwCfg(nwCfg.AdditionalArgs)

		// Check whether the network already exists.
		nwInfo, nwInfoErr := plugin.nm.GetNetworkInfo(networkID)
		// Handle consecutive ADD calls for infrastructure containers.
		// This is a temporary work around for issue #57253 of Kubernetes.
		// We can delete this if statement once they fix it.
		// Issue link: https://github.com/kubernetes/kubernetes/issues/57253

		if nwInfoErr == nil {
			log.Logger.Info("[cni-net] Found network with subnet",
				zap.String("network", networkID),
				zap.String("subnet", nwInfo.Subnets[0].Prefix.String()))
			nwInfo.IPAMType = nwCfg.IPAM.Type
			options = nwInfo.Options

			var resultSecondAdd *cniTypesCurr.Result
			resultSecondAdd, err = plugin.handleConsecutiveAdd(args, endpointID, networkID, &nwInfo, nwCfg)
			if err != nil {
				log.Logger.Error("handleConsecutiveAdd failed", zap.Error(err))
				return err
			}

			if resultSecondAdd != nil {
				ipamAddResult.ipv4Result = resultSecondAdd
				return nil
			}
		}

		// Initialize azureipam/cns ipam
		if plugin.ipamInvoker == nil {
			switch nwCfg.IPAM.Type {
			case network.AzureCNS:
				plugin.ipamInvoker = NewCNSInvoker(k8sPodName, k8sNamespace, cnsClient, util.ExecutionMode(nwCfg.ExecutionMode), util.IpamMode(nwCfg.IPAM.Mode))

			default:
				plugin.ipamInvoker = NewAzureIpamInvoker(plugin, &nwInfo)
			}
		}

		ipamAddConfig := IPAMAddConfig{nwCfg: nwCfg, args: args, options: options}
		if !nwCfg.MultiTenancy {
			ipamAddResult, err = plugin.ipamInvoker.Add(ipamAddConfig)
			if err != nil {
				return fmt.Errorf("IPAM Invoker Add failed with error: %w", err)
			}
			sendEvent(plugin, fmt.Sprintf("Allocated IPAddress from ipam:%+v v6:%+v", ipamAddResult.ipv4Result, ipamAddResult.ipv6Result))
		}

		defer func() { //nolint:gocritic
			if err != nil {
				plugin.cleanupAllocationOnError(ipamAddResult.ipv4Result, ipamAddResult.ipv6Result, nwCfg, args, options)
			}
		}()

		// Create network
		if nwInfoErr != nil {
			// Network does not exist.
			log.Logger.Info("[cni-net] Creating network", zap.String("networkID", networkID))
			sendEvent(plugin, fmt.Sprintf("[cni-net] Creating network %v.", networkID))
			// opts map needs to get passed in here
			if nwInfo, err = plugin.createNetworkInternal(networkID, policies, ipamAddConfig, ipamAddResult); err != nil {
				log.Logger.Error("Create network failed", zap.Error(err))
				return err
			}
			log.Logger.Info("[cni-net] Created network",
				zap.String("networkId", networkID),
				zap.String("subnet", ipamAddResult.hostSubnetPrefix.String()))
			sendEvent(plugin, fmt.Sprintf("[cni-net] Created network %v with subnet %v.", networkID, ipamAddResult.hostSubnetPrefix.String()))
		}

		natInfo := getNATInfo(nwCfg, options[network.SNATIPKey], enableSnatForDNS)

		createEndpointInternalOpt := createEndpointInternalOpt{
			nwCfg:            nwCfg,
			cnsNetworkConfig: ipamAddResult.ncResponse,
			result:           ipamAddResult.ipv4Result,
			resultV6:         ipamAddResult.ipv6Result,
			azIpamResult:     azIpamResult,
			args:             args,
			nwInfo:           &nwInfo,
			policies:         policies,
			endpointID:       endpointID,
			k8sPodName:       k8sPodName,
			k8sNamespace:     k8sNamespace,
			enableInfraVnet:  enableInfraVnet,
			enableSnatForDNS: enableSnatForDNS,
			natInfo:          natInfo,
		}

		var epInfo network.EndpointInfo
		epInfo, err = plugin.createEndpointInternal(&createEndpointInternalOpt)
		if err != nil {
			log.Logger.Error("Endpoint creation failed", zap.Error(err))
			return err
		}

		sendEvent(plugin, fmt.Sprintf("CNI ADD succeeded : IP:%+v, VlanID: %v, podname %v, namespace %v numendpoints:%d",
			ipamAddResult.ipv4Result.IPs, epInfo.Data[network.VlanIDKey], k8sPodName, k8sNamespace, plugin.nm.GetNumberOfEndpoints("", nwCfg.Name)))
	}

	return nil
}

// cleanup allocated ipv4 and ipv6 addresses if they exist
func (plugin *NetPlugin) cleanupAllocationOnError(
	result, resultV6 *cniTypesCurr.Result,
	nwCfg *cni.NetworkConfig,
	args *cniSkel.CmdArgs,
	options map[string]interface{},
) {
	if result != nil && len(result.IPs) > 0 {
		if er := plugin.ipamInvoker.Delete(&result.IPs[0].Address, nwCfg, args, options); er != nil {
			log.Logger.Error("Failed to cleanup ip allocation on failure", zap.Error(er))
		}
	}
	if resultV6 != nil && len(resultV6.IPs) > 0 {
		if er := plugin.ipamInvoker.Delete(&resultV6.IPs[0].Address, nwCfg, args, options); er != nil {
			log.Logger.Error("Failed to cleanup ipv6 allocation on failure", zap.Error(er))
		}
	}
}

func (plugin *NetPlugin) createNetworkInternal(
	networkID string,
	policies []policy.Policy,
	ipamAddConfig IPAMAddConfig,
	ipamAddResult IPAMAddResult,
) (network.NetworkInfo, error) {
	nwInfo := network.NetworkInfo{}
	ipamAddResult.hostSubnetPrefix.IP = ipamAddResult.hostSubnetPrefix.IP.Mask(ipamAddResult.hostSubnetPrefix.Mask)
	ipamAddConfig.nwCfg.IPAM.Subnet = ipamAddResult.hostSubnetPrefix.String()
	// Find the master interface.
	masterIfName := plugin.findMasterInterface(ipamAddConfig.nwCfg, &ipamAddResult.hostSubnetPrefix)
	if masterIfName == "" {
		err := plugin.Errorf("Failed to find the master interface")
		return nwInfo, err
	}
	log.Logger.Info("[cni-net] Found master interface", zap.String("ifname", masterIfName))

	// Add the master as an external interface.
	err := plugin.nm.AddExternalInterface(masterIfName, ipamAddResult.hostSubnetPrefix.String())
	if err != nil {
		err = plugin.Errorf("Failed to add external interface: %v", err)
		return nwInfo, err
	}

	nwDNSInfo, err := getNetworkDNSSettings(ipamAddConfig.nwCfg, ipamAddResult.ipv4Result)
	if err != nil {
		err = plugin.Errorf("Failed to getDNSSettings: %v", err)
		return nwInfo, err
	}

	log.Logger.Info("[cni-net] DNS Info", zap.Any("info", nwDNSInfo))

	// Create the network.
	nwInfo = network.NetworkInfo{
		Id:                            networkID,
		Mode:                          ipamAddConfig.nwCfg.Mode,
		MasterIfName:                  masterIfName,
		AdapterName:                   ipamAddConfig.nwCfg.AdapterName,
		BridgeName:                    ipamAddConfig.nwCfg.Bridge,
		EnableSnatOnHost:              ipamAddConfig.nwCfg.EnableSnatOnHost,
		DNS:                           nwDNSInfo,
		Policies:                      policies,
		NetNs:                         ipamAddConfig.args.Netns,
		Options:                       ipamAddConfig.options,
		DisableHairpinOnHostInterface: ipamAddConfig.nwCfg.DisableHairpinOnHostInterface,
		IPV6Mode:                      ipamAddConfig.nwCfg.IPV6Mode, // TODO: check if IPV6Mode field can be deprecated
		IPAMType:                      ipamAddConfig.nwCfg.IPAM.Type,
		ServiceCidrs:                  ipamAddConfig.nwCfg.ServiceCidrs,
		IsIPv6Enabled:                 ipamAddResult.ipv6Result != nil,
	}

	if err = addSubnetToNetworkInfo(ipamAddResult, &nwInfo); err != nil {
		log.Logger.Info("[cni-net] Failed to add subnets to networkInfo",
			zap.Error(err))
		return nwInfo, err
	}
	setNetworkOptions(ipamAddResult.ncResponse, &nwInfo)

	err = plugin.nm.CreateNetwork(&nwInfo)
	if err != nil {
		err = plugin.Errorf("createNetworkInternal: Failed to create network: %v", err)
	}

	return nwInfo, err
}

// construct network info with ipv4/ipv6 subnets
func addSubnetToNetworkInfo(ipamAddResult IPAMAddResult, nwInfo *network.NetworkInfo) error {
	var (
		podSubnetPrefix   *net.IPNet
		podSubnetV6Prefix *net.IPNet
	)

	_, podSubnetPrefix, err := net.ParseCIDR(ipamAddResult.ipv4Result.IPs[0].Address.String())
	if err != nil {
		return fmt.Errorf("Failed to ParseCIDR for pod subnet prefix: %w", err)
	}

	ipv4Subnet := network.SubnetInfo{
		Family:  platform.AfINET,
		Prefix:  *podSubnetPrefix,
		Gateway: ipamAddResult.ipv4Result.IPs[0].Gateway,
	}
	nwInfo.Subnets = append(nwInfo.Subnets, ipv4Subnet)

	// parse the ipv6 address and only add it to nwInfo if it's dual stack mode
	if ipamAddResult.ipv6Result != nil && len(ipamAddResult.ipv6Result.IPs) > 0 {
		_, podSubnetV6Prefix, err = net.ParseCIDR(ipamAddResult.ipv6Result.IPs[0].Address.String())
		if err != nil {
			return fmt.Errorf("Failed to ParseCIDR for pod subnet IPv6 prefix: %w", err)
		}

		ipv6Subnet := network.SubnetInfo{
			Family:  platform.AfINET6,
			Prefix:  *podSubnetV6Prefix,
			Gateway: ipamAddResult.ipv6Result.IPs[0].Gateway,
		}
		nwInfo.Subnets = append(nwInfo.Subnets, ipv6Subnet)
	}

	return nil
}

type createEndpointInternalOpt struct {
	nwCfg            *cni.NetworkConfig
	cnsNetworkConfig *cns.GetNetworkContainerResponse
	result           *cniTypesCurr.Result
	resultV6         *cniTypesCurr.Result
	azIpamResult     *cniTypesCurr.Result
	args             *cniSkel.CmdArgs
	nwInfo           *network.NetworkInfo
	policies         []policy.Policy
	endpointID       string
	k8sPodName       string
	k8sNamespace     string
	enableInfraVnet  bool
	enableSnatForDNS bool
	natInfo          []policy.NATInfo
}

func (plugin *NetPlugin) createEndpointInternal(opt *createEndpointInternalOpt) (network.EndpointInfo, error) {
	epInfo := network.EndpointInfo{}

	epDNSInfo, err := getEndpointDNSSettings(opt.nwCfg, opt.result, opt.k8sNamespace)
	if err != nil {
		err = plugin.Errorf("Failed to getEndpointDNSSettings: %v", err)
		return epInfo, err
	}
	policyArgs := PolicyArgs{
		nwInfo:    opt.nwInfo,
		nwCfg:     opt.nwCfg,
		ipconfigs: opt.result.IPs,
	}
	endpointPolicies, err := getEndpointPolicies(policyArgs)
	if err != nil {
		log.Logger.Error("Failed to get endpoint policies", zap.Error(err))
		return epInfo, err
	}

	opt.policies = append(opt.policies, endpointPolicies...)

	vethName := fmt.Sprintf("%s.%s", opt.k8sNamespace, opt.k8sPodName)
	if opt.nwCfg.Mode != OpModeTransparent {
		// this mechanism of using only namespace and name is not unique for different incarnations of POD/container.
		// IT will result in unpredictable behavior if API server decides to
		// reorder DELETE and ADD call for new incarnation of same POD.
		vethName = fmt.Sprintf("%s%s%s", opt.nwInfo.Id, opt.args.ContainerID, opt.args.IfName)
	}

	epInfo = network.EndpointInfo{
		Id:                 opt.endpointID,
		ContainerID:        opt.args.ContainerID,
		NetNsPath:          opt.args.Netns,
		IfName:             opt.args.IfName,
		Data:               make(map[string]interface{}),
		DNS:                epDNSInfo,
		Policies:           opt.policies,
		IPsToRouteViaHost:  opt.nwCfg.IPsToRouteViaHost,
		EnableSnatOnHost:   opt.nwCfg.EnableSnatOnHost,
		EnableMultiTenancy: opt.nwCfg.MultiTenancy,
		EnableInfraVnet:    opt.enableInfraVnet,
		EnableSnatForDns:   opt.enableSnatForDNS,
		PODName:            opt.k8sPodName,
		PODNameSpace:       opt.k8sNamespace,
		SkipHotAttachEp:    false, // Hot attach at the time of endpoint creation
		IPV6Mode:           opt.nwCfg.IPV6Mode,
		VnetCidrs:          opt.nwCfg.VnetCidrs,
		ServiceCidrs:       opt.nwCfg.ServiceCidrs,
		NATInfo:            opt.natInfo,
	}

	isIPv6Enabled := opt.resultV6 != nil
	epPolicies := getPoliciesFromRuntimeCfg(opt.nwCfg, isIPv6Enabled)
	epInfo.Policies = append(epInfo.Policies, epPolicies...)

	// Populate addresses.
	for _, ipconfig := range opt.result.IPs {
		epInfo.IPAddresses = append(epInfo.IPAddresses, ipconfig.Address)
	}

	if opt.resultV6 != nil {
		// inject ipv6 routes to Linux pod
		epInfo.IPV6Mode = string(util.IpamMode(opt.nwCfg.IPAM.Mode)) // TODO: check IPV6Mode field can be deprecated and can we add IsIPv6Enabled flag for generic working
		for _, ipconfig := range opt.resultV6.IPs {
			epInfo.IPAddresses = append(epInfo.IPAddresses, ipconfig.Address)
		}
	}

	// Populate routes.
	for _, route := range opt.result.Routes {
		epInfo.Routes = append(epInfo.Routes, network.RouteInfo{Dst: route.Dst, Gw: route.GW})
	}

	if opt.azIpamResult != nil && opt.azIpamResult.IPs != nil {
		epInfo.InfraVnetIP = opt.azIpamResult.IPs[0].Address
	}

	if opt.nwCfg.MultiTenancy {
		plugin.multitenancyClient.SetupRoutingForMultitenancy(opt.nwCfg, opt.cnsNetworkConfig, opt.azIpamResult, &epInfo, opt.result)
	}

	setEndpointOptions(opt.cnsNetworkConfig, &epInfo, vethName)

	cnsclient, err := cnscli.New(opt.nwCfg.CNSUrl, defaultRequestTimeout)
	if err != nil {
		log.Logger.Error("failed to initialized cns client", zap.String("url", opt.nwCfg.CNSUrl),
			zap.String("error", err.Error()))
		return epInfo, plugin.Errorf(err.Error())
	}

	// Create the endpoint.
	log.Logger.Info("[cni-net] Creating endpoint", zap.String("endpointInfo", epInfo.PrettyString()))
	sendEvent(plugin, fmt.Sprintf("[cni-net] Creating endpoint %s.", epInfo.PrettyString()))
	err = plugin.nm.CreateEndpoint(cnsclient, opt.nwInfo.Id, &epInfo)
	if err != nil {
		err = plugin.Errorf("Failed to create endpoint: %v", err)
	}

	return epInfo, err
}

// Get handles CNI Get commands.
func (plugin *NetPlugin) Get(args *cniSkel.CmdArgs) error {
	var (
		result    cniTypesCurr.Result
		err       error
		nwCfg     *cni.NetworkConfig
		epInfo    *network.EndpointInfo
		iface     *cniTypesCurr.Interface
		networkID string
	)

	log.Logger.Info("[cni-net] Processing GET command",
		zap.String("container", args.ContainerID),
		zap.String("netns", args.Netns),
		zap.String("ifname", args.IfName),
		zap.String("args", args.Args),
		zap.String("path", args.Path))

	defer func() {
		// Add Interfaces to result.
		iface = &cniTypesCurr.Interface{
			Name: args.IfName,
		}
		result.Interfaces = append(result.Interfaces, iface)

		// Convert result to the requested CNI version.
		res, vererr := result.GetAsVersion(nwCfg.CNIVersion)
		if vererr != nil {
			log.Logger.Error("GetAsVersion failed", zap.Error(vererr))
			plugin.Error(vererr)
		}

		if err == nil && res != nil {
			// Output the result to stdout.
			res.Print()
		}

		log.Logger.Info("[cni-net] GET command completed", zap.Any("result", result),
			zap.Error(err))
	}()

	// Parse network configuration from stdin.
	if nwCfg, err = cni.ParseNetworkConfig(args.StdinData); err != nil {
		err = plugin.Errorf("Failed to parse network configuration: %v.", err)
		return err
	}

	log.Logger.Info("[cni-net] Read network configuration", zap.Any("config", nwCfg))

	iptables.DisableIPTableLock = nwCfg.DisableIPTableLock

	// Initialize values from network config.
	if networkID, err = plugin.getNetworkName(args.Netns, nil, nwCfg); err != nil {
		// TODO: Ideally we should return from here only.
		log.Logger.Error("[cni-net] Failed to extract network name from network config",
			zap.Error(err))
	}

	endpointID := GetEndpointID(args)

	// Query the network.
	if _, err = plugin.nm.GetNetworkInfo(networkID); err != nil {
		plugin.Errorf("Failed to query network: %v", err)
		return err
	}

	// Query the endpoint.
	if epInfo, err = plugin.nm.GetEndpointInfo(networkID, endpointID); err != nil {
		plugin.Errorf("Failed to query endpoint: %v", err)
		return err
	}

	for _, ipAddresses := range epInfo.IPAddresses {
		ipConfig := &cniTypesCurr.IPConfig{
			Interface: &epInfo.IfIndex,
			Address:   ipAddresses,
		}

		if epInfo.Gateways != nil {
			ipConfig.Gateway = epInfo.Gateways[0]
		}

		result.IPs = append(result.IPs, ipConfig)
	}

	for _, route := range epInfo.Routes {
		result.Routes = append(result.Routes, &cniTypes.Route{Dst: route.Dst, GW: route.Gw})
	}

	result.DNS.Nameservers = epInfo.DNS.Servers
	result.DNS.Domain = epInfo.DNS.Suffix

	return nil
}

// Delete handles CNI delete commands.
func (plugin *NetPlugin) Delete(args *cniSkel.CmdArgs) error {
	var (
		err          error
		nwCfg        *cni.NetworkConfig
		k8sPodName   string
		k8sNamespace string
		networkID    string
		nwInfo       network.NetworkInfo
		epInfo       *network.EndpointInfo
		cniMetric    telemetry.AIMetric
	)

	startTime := time.Now()

	log.Logger.Info("[cni-net] Processing DEL command",
		zap.String("containerId", args.ContainerID),
		zap.String("netNS", args.Netns),
		zap.String("ifName", args.IfName),
		zap.Any("args", args.Args),
		zap.String("path", args.Path),
		zap.ByteString("stdinData", args.StdinData))
	sendEvent(plugin, fmt.Sprintf("[cni-net] Processing DEL command with args {ContainerID:%v Netns:%v IfName:%v Args:%v Path:%v, StdinData:%s}.",
		args.ContainerID, args.Netns, args.IfName, args.Args, args.Path, args.StdinData))

	defer func() {
		log.Logger.Info("[cni-net] DEL command completed",
			zap.String("pod", k8sPodName),
			zap.Error(err))
	}()

	// Parse network configuration from stdin.
	if nwCfg, err = cni.ParseNetworkConfig(args.StdinData); err != nil {
		err = plugin.Errorf("[cni-net] Failed to parse network configuration: %v", err)
		return err
	}

	// Parse Pod arguments.
	if k8sPodName, k8sNamespace, err = plugin.getPodInfo(args.Args); err != nil {
		log.Logger.Error("[cni-net] Failed to get POD info", zap.Error(err))
	}

	plugin.setCNIReportDetails(nwCfg, CNI_DEL, "")
	plugin.report.ContainerName = k8sPodName + ":" + k8sNamespace

	iptables.DisableIPTableLock = nwCfg.DisableIPTableLock

	sendMetricFunc := func() {
		operationTimeMs := time.Since(startTime).Milliseconds()
		cniMetric.Metric = aitelemetry.Metric{
			Name:             telemetry.CNIDelTimeMetricStr,
			Value:            float64(operationTimeMs),
			AppVersion:       plugin.Version,
			CustomDimensions: make(map[string]string),
		}
		SetCustomDimensions(&cniMetric, nwCfg, err)
		telemetry.SendCNIMetric(&cniMetric, plugin.tb)
	}

	platformInit(nwCfg)

	log.Logger.Info("Execution mode", zap.String("mode", nwCfg.ExecutionMode))
	if nwCfg.ExecutionMode == string(util.Baremetal) {

		log.Logger.Info("Baremetal mode. Calling vnet agent for delete container")

		// schedule send metric before attempting delete
		defer sendMetricFunc()
		_, err = plugin.nnsClient.DeleteContainerNetworking(context.Background(), k8sPodName, args.Netns)
		if err != nil {
			return fmt.Errorf("nnsClient.DeleteContainerNetworking failed with err %w", err)
		}
	}

	if plugin.ipamInvoker == nil {
		switch nwCfg.IPAM.Type {
		case network.AzureCNS:
			cnsClient, cnsErr := cnscli.New("", defaultRequestTimeout)
			if cnsErr != nil {
				log.Logger.Error("[cni-net] failed to create cns client", zap.Error(cnsErr))
				return errors.Wrap(cnsErr, "failed to create cns client")
			}
			plugin.ipamInvoker = NewCNSInvoker(k8sPodName, k8sNamespace, cnsClient, util.ExecutionMode(nwCfg.ExecutionMode), util.IpamMode(nwCfg.IPAM.Mode))

		default:
			plugin.ipamInvoker = NewAzureIpamInvoker(plugin, &nwInfo)
		}
	}

	// Loop through all the networks that are created for the given Netns. In case of multi-nic scenario ( currently supported
	// scenario is dual-nic ), single container may have endpoints created in multiple networks. As all the endpoints are
	// deleted, getNetworkName will return error of the type NetworkNotFoundError which will result in nil error as compliance
	// with CNI SPEC as mentioned below.

	numEndpointsToDelete := 1
	// only get number of endpoints if it's multitenancy mode
	if nwCfg.MultiTenancy {
		numEndpointsToDelete = plugin.nm.GetNumEndpointsByContainerID(args.ContainerID)
	}

	log.Logger.Info("[cni-net] Endpoints to be deleted", zap.Int("count", numEndpointsToDelete))
	for i := 0; i < numEndpointsToDelete; i++ {
		// Initialize values from network config.
		networkID, err = plugin.getNetworkName(args.Netns, nil, nwCfg)
		if err != nil {
			// If error is not found error, then we ignore it, to comply with CNI SPEC.
			if network.IsNetworkNotFoundError(err) {
				err = nil
				return err
			}

			log.Logger.Error("[cni-net] Failed to extract network name from network config", zap.Error(err))
			err = plugin.Errorf("Failed to extract network name from network config. error: %v", err)
			return err
		}
		// Query the network.
		if nwInfo, err = plugin.nm.GetNetworkInfo(networkID); err != nil {
			if !nwCfg.MultiTenancy {
				log.Logger.Error("[cni-net] Failed to query network",
					zap.String("network", networkID),
					zap.Error(err))
				// Log the error but return success if the network is not found.
				// if cni hits this, mostly state file would be missing and it can be reboot scenario where
				// container runtime tries to delete and create pods which existed before reboot.
				err = nil
				return err
			}
		}

		endpointID := GetEndpointID(args)
		// Query the endpoint.
		if epInfo, err = plugin.nm.GetEndpointInfo(networkID, endpointID); err != nil {
			log.Logger.Info("[cni-net] GetEndpoint",
				zap.String("endpoint", endpointID),
				zap.Error(err))
			if !nwCfg.MultiTenancy {
				// attempt to release address associated with this Endpoint id
				// This is to ensure clean up is done even in failure cases

				log.Logger.Error("[cni-net] Failed to query endpoint",
					zap.String("endpoint", endpointID),
					zap.Error(err))
				log.Logger.Error("Release ip by ContainerID (endpoint not found)",
					zap.String("containerID", args.ContainerID))
				sendEvent(plugin, fmt.Sprintf("Release ip by ContainerID (endpoint not found):%v", args.ContainerID))
				if err = plugin.ipamInvoker.Delete(nil, nwCfg, args, nwInfo.Options); err != nil {
					return plugin.RetriableError(fmt.Errorf("failed to release address(no endpoint): %w", err))
				}
			}
			// Log the error but return success if the endpoint being deleted is not found.
			err = nil
			return err
		}

		// schedule send metric before attempting delete
		defer sendMetricFunc() //nolint:gocritic
		log.Logger.Info("Deleting endpoint",
			zap.String("endpointID", endpointID))
		sendEvent(plugin, fmt.Sprintf("Deleting endpoint:%v", endpointID))
		// Delete the endpoint.
		if err = plugin.nm.DeleteEndpoint(networkID, endpointID); err != nil {
			// return a retriable error so the container runtime will retry this DEL later
			// the implementation of this function returns nil if the endpoint doens't exist, so
			// we don't have to check that here
			return plugin.RetriableError(fmt.Errorf("failed to delete endpoint: %w", err))
		}

		if !nwCfg.MultiTenancy {
			// Call into IPAM plugin to release the endpoint's addresses.
			for i := range epInfo.IPAddresses {
				log.Logger.Info("Release ip", zap.String("ip", epInfo.IPAddresses[i].IP.String()))
				sendEvent(plugin, fmt.Sprintf("Release ip:%s", epInfo.IPAddresses[i].IP.String()))
				err = plugin.ipamInvoker.Delete(&epInfo.IPAddresses[i], nwCfg, args, nwInfo.Options)
				if err != nil {
					return plugin.RetriableError(fmt.Errorf("failed to release address: %w", err))
				}
			}
		} else if epInfo.EnableInfraVnet {
			nwCfg.IPAM.Subnet = nwInfo.Subnets[0].Prefix.String()
			nwCfg.IPAM.Address = epInfo.InfraVnetIP.IP.String()
			err = plugin.ipamInvoker.Delete(nil, nwCfg, args, nwInfo.Options)
			if err != nil {
				return plugin.RetriableError(fmt.Errorf("failed to release address: %w", err))
			}
		}
	}
	sendEvent(plugin, fmt.Sprintf("CNI DEL succeeded : Released ip %+v podname %v namespace %v", nwCfg.IPAM.Address, k8sPodName, k8sNamespace))

	return err
}

// Update handles CNI update commands.
// Update is only supported for multitenancy and to update routes.
func (plugin *NetPlugin) Update(args *cniSkel.CmdArgs) error {
	var (
		result              *cniTypesCurr.Result
		err                 error
		nwCfg               *cni.NetworkConfig
		existingEpInfo      *network.EndpointInfo
		podCfg              *cni.K8SPodEnvArgs
		orchestratorContext []byte
		targetNetworkConfig *cns.GetNetworkContainerResponse
		cniMetric           telemetry.AIMetric
	)

	startTime := time.Now()

	log.Logger.Info("[cni-net] Processing UPDATE command",
		zap.String("netns", args.Netns),
		zap.String("args", args.Args),
		zap.String("path", args.Path))

	// Parse network configuration from stdin.
	if nwCfg, err = cni.ParseNetworkConfig(args.StdinData); err != nil {
		err = plugin.Errorf("Failed to parse network configuration: %v.", err)
		return err
	}

	log.Logger.Info("[cni-net] Read network configuration", zap.Any("config", nwCfg))

	iptables.DisableIPTableLock = nwCfg.DisableIPTableLock
	plugin.setCNIReportDetails(nwCfg, CNI_UPDATE, "")

	defer func() {
		operationTimeMs := time.Since(startTime).Milliseconds()
		cniMetric.Metric = aitelemetry.Metric{
			Name:             telemetry.CNIUpdateTimeMetricStr,
			Value:            float64(operationTimeMs),
			AppVersion:       plugin.Version,
			CustomDimensions: make(map[string]string),
		}
		SetCustomDimensions(&cniMetric, nwCfg, err)
		telemetry.SendCNIMetric(&cniMetric, plugin.tb)

		if result == nil {
			result = &cniTypesCurr.Result{}
		}

		// Convert result to the requested CNI version.
		res, vererr := result.GetAsVersion(nwCfg.CNIVersion)
		if vererr != nil {
			log.Logger.Error("GetAsVersion failed", zap.Error(vererr))
			plugin.Error(vererr)
		}

		if err == nil && res != nil {
			// Output the result to stdout.
			res.Print()
		}

		log.Logger.Info("[cni-net] UPDATE command completed",
			zap.Any("result", result),
			zap.Error(err))
	}()

	// Parse Pod arguments.
	if podCfg, err = cni.ParseCniArgs(args.Args); err != nil {
		log.Logger.Error("[cni-net] Error while parsing CNI Args during UPDATE",
			zap.Error(err))
		return err
	}

	k8sNamespace := string(podCfg.K8S_POD_NAMESPACE)
	if len(k8sNamespace) == 0 {
		errMsg := "Required parameter Pod Namespace not specified in CNI Args during UPDATE"
		log.Logger.Error(errMsg)
		return plugin.Errorf(errMsg)
	}

	k8sPodName := string(podCfg.K8S_POD_NAME)
	if len(k8sPodName) == 0 {
		errMsg := "Required parameter Pod Name not specified in CNI Args during UPDATE"
		log.Logger.Error(errMsg)
		return plugin.Errorf(errMsg)
	}

	// Initialize values from network config.
	networkID := nwCfg.Name

	// Query the network.
	if _, err = plugin.nm.GetNetworkInfo(networkID); err != nil {
		errMsg := fmt.Sprintf("Failed to query network during CNI UPDATE: %v", err)
		log.Logger.Error(errMsg)
		return plugin.Errorf(errMsg)
	}

	// Query the existing endpoint since this is an update.
	// Right now, we do not support updating pods that have multiple endpoints.
	existingEpInfo, err = plugin.nm.GetEndpointInfoBasedOnPODDetails(networkID, k8sPodName, k8sNamespace, nwCfg.EnableExactMatchForPodName)
	if err != nil {
		plugin.Errorf("Failed to retrieve target endpoint for CNI UPDATE [name=%v, namespace=%v]: %v", k8sPodName, k8sNamespace, err)
		return err
	}

	log.Logger.Info("Retrieved existing endpoint from state that may get update",
		zap.Any("info", existingEpInfo))

	// now query CNS to get the target routes that should be there in the networknamespace (as a result of update)
	log.Logger.Info("Going to collect target routes from CNS",
		zap.String("pod", k8sPodName),
		zap.String("namespace", k8sNamespace))

	// create struct with info for target POD
	podInfo := cns.KubernetesPodInfo{
		PodName:      k8sPodName,
		PodNamespace: k8sNamespace,
	}
	if orchestratorContext, err = json.Marshal(podInfo); err != nil {
		log.Logger.Error("Marshalling KubernetesPodInfo failed",
			zap.Error(err))
		return plugin.Errorf(err.Error())
	}

	cnsclient, err := cnscli.New(nwCfg.CNSUrl, defaultRequestTimeout)
	if err != nil {
		log.Logger.Error("failed to initialized cns client",
			zap.String("url", nwCfg.CNSUrl),
			zap.String("error", err.Error()))
		return plugin.Errorf(err.Error())
	}

	if targetNetworkConfig, err = cnsclient.GetNetworkContainer(context.TODO(), orchestratorContext); err != nil {
		log.Logger.Info("GetNetworkContainer failed",
			zap.Error(err))
		return plugin.Errorf(err.Error())
	}

	log.Logger.Info("Network config received from cns",
		zap.String("pod", k8sPodName),
		zap.String("namespace", k8sNamespace),
		zap.Any("config", targetNetworkConfig))
	targetEpInfo := &network.EndpointInfo{}

	// get the target routes that should replace existingEpInfo.Routes inside the network namespace
	log.Logger.Info("Going to collect target routes for from targetNetworkConfig",
		zap.String("pod", k8sPodName),
		zap.String("namespace", k8sNamespace))
	if targetNetworkConfig.Routes != nil && len(targetNetworkConfig.Routes) > 0 {
		for _, route := range targetNetworkConfig.Routes {
			log.Logger.Info("Adding route from routes to targetEpInfo", zap.Any("route", route))
			_, dstIPNet, _ := net.ParseCIDR(route.IPAddress)
			gwIP := net.ParseIP(route.GatewayIPAddress)
			targetEpInfo.Routes = append(targetEpInfo.Routes, network.RouteInfo{Dst: *dstIPNet, Gw: gwIP, DevName: existingEpInfo.IfName})
			log.Logger.Info("Successfully added route from routes to targetEpInfo", zap.Any("route", route))
		}
	}

	log.Logger.Info("Going to collect target routes based on Cnetaddressspace from targetNetworkConfig",
		zap.String("pod", k8sPodName),
		zap.String("namespace", k8sNamespace))

	ipconfig := targetNetworkConfig.IPConfiguration
	for _, ipRouteSubnet := range targetNetworkConfig.CnetAddressSpace {
		log.Logger.Info("Adding route from cnetAddressspace to targetEpInfo", zap.Any("subnet", ipRouteSubnet))
		dstIPNet := net.IPNet{IP: net.ParseIP(ipRouteSubnet.IPAddress), Mask: net.CIDRMask(int(ipRouteSubnet.PrefixLength), 32)}
		gwIP := net.ParseIP(ipconfig.GatewayIPAddress)
		route := network.RouteInfo{Dst: dstIPNet, Gw: gwIP, DevName: existingEpInfo.IfName}
		targetEpInfo.Routes = append(targetEpInfo.Routes, route)
		log.Logger.Info("Successfully added route from cnetAddressspace to targetEpInfo", zap.Any("subnet", ipRouteSubnet))
	}

	log.Logger.Info("Finished collecting new routes in targetEpInfo", zap.Any("route", targetEpInfo.Routes))
	log.Logger.Info("Now saving existing infravnetaddress space if needed.")
	for _, ns := range nwCfg.PodNamespaceForDualNetwork {
		if k8sNamespace == ns {
			targetEpInfo.EnableInfraVnet = true
			targetEpInfo.InfraVnetAddressSpace = nwCfg.InfraVnetAddressSpace
			log.Logger.Info("Saving infravnet address space",
				zap.String("space", targetEpInfo.InfraVnetAddressSpace),
				zap.String("namespace", existingEpInfo.PODNameSpace),
				zap.String("pod", existingEpInfo.PODName))
			break
		}
	}

	// Update the endpoint.
	log.Logger.Info("Now updating existing endpoint with targetNetworkConfig",
		zap.String("endpoint", existingEpInfo.Id),
		zap.Any("config", targetNetworkConfig))
	if err = plugin.nm.UpdateEndpoint(networkID, existingEpInfo, targetEpInfo); err != nil {
		err = plugin.Errorf("Failed to update endpoint: %v", err)
		return err
	}

	msg := fmt.Sprintf("CNI UPDATE succeeded : Updated %+v podname %v namespace %v", targetNetworkConfig, k8sPodName, k8sNamespace)
	plugin.setCNIReportDetails(nwCfg, CNI_UPDATE, msg)

	return nil
}

func convertNnsToCniResult(
	netRes *nnscontracts.ConfigureContainerNetworkingResponse,
	ifName string,
	podName string,
	operationName string,
) *cniTypesCurr.Result {
	// This function does not add interfaces to CNI result. Reason being CRI (containerD in baremetal case)
	// only looks for default interface named "eth0" and this default interface is added in the defer
	// method of ADD method
	result := &cniTypesCurr.Result{}
	var resultIpconfigs []*cniTypesCurr.IPConfig

	if netRes.Interfaces != nil {
		for i, ni := range netRes.Interfaces {

			intIndex := i
			for _, ip := range ni.Ipaddresses {
				ipAddr := net.ParseIP(ip.Ip)

				prefixLength, err := strconv.Atoi(ip.PrefixLength)
				if err != nil {
<<<<<<< HEAD
					log.Printf("Error parsing prefixLength (%s) for %s operation on pod %s, err:%s.",
						ip.PrefixLength, operationName, podName, err)
=======
					log.Logger.Error("Error while converting to cni result",
						zap.String("operation", operationName),
						zap.String("pod", podName),
						zap.Error(err))
>>>>>>> e4691364
					continue
				}

				var address net.IPNet
				if ipAddr.To4() != nil {
					address = net.IPNet{IP: ipAddr, Mask: net.CIDRMask(prefixLength, 32)}
				} else {
					address = net.IPNet{IP: ipAddr, Mask: net.CIDRMask(prefixLength, 128)}
				}

				gateway := net.ParseIP(ip.DefaultGateway)
				ipConfig := &cniTypesCurr.IPConfig{
					Address:   address,
					Gateway:   gateway,
					Interface: &intIndex,
				}

				resultIpconfigs = append(resultIpconfigs, ipConfig)
			}
		}
	}

	result.IPs = resultIpconfigs

	return result
}<|MERGE_RESOLUTION|>--- conflicted
+++ resolved
@@ -1346,15 +1346,11 @@
 
 				prefixLength, err := strconv.Atoi(ip.PrefixLength)
 				if err != nil {
-<<<<<<< HEAD
-					log.Printf("Error parsing prefixLength (%s) for %s operation on pod %s, err:%s.",
-						ip.PrefixLength, operationName, podName, err)
-=======
-					log.Logger.Error("Error while converting to cni result",
+					log.Logger.Error("Error parsing prefix length while converting to cni result",
+						zap.String("prefixLength", ip.PrefixLength),
 						zap.String("operation", operationName),
 						zap.String("pod", podName),
 						zap.Error(err))
->>>>>>> e4691364
 					continue
 				}
 
