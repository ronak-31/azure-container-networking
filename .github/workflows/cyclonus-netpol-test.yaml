name: Cyclonus Network Policy Test

on:
  workflow_dispatch:
  push:
    branches:
      - main
  pull_request:
    paths:
      - "npm/**"
      - "github/**"
      - "test/**"
  schedule:
    # run once a day at midnight
    - cron: "0 0 * * *"

jobs:
  cyclonus-test:
    runs-on: ubuntu-latest
    strategy:
      fail-fast: false
      matrix:
        # run cyclonus tests in parallel for NPM with the given ConfigMaps
        profile:
          [
            v1-default.yaml,
            v1-place-azure-chain-first.yaml,
            v2-default.yaml,
            v2-apply-on-need.yaml,
            v2-place-azure-after-kube-services.yaml,
          ]
    steps:
      - name: Checkout
        uses: actions/checkout@v2

      - uses: actions/setup-go@v2
        with:
<<<<<<< HEAD
          go-version: "^1.17"
=======
          go-version: '^1.18'
>>>>>>> e4de3c1b

      - name: Setup Kind
        uses: engineerd/setup-kind@v0.5.0
        with:
          version: "v0.11.1"
          config: ./test/kind/kind.yaml
          name: npm-kind

      - name: Check Kind
        run: |
          kubectl get po -owide -A

      - name: Make NPM image
        run: |
          make npm-image VERSION=cyclonus PLATFORM=linux/amd64 CONTAINER_BUILDER=docker

      - name: Install Azure NPM
        # set the ConfigMap based on the build matrix
        # currently have to restart the daemonset because changing the ConfigMap doesn't restart NPM
        run: |
          sed -i 's/mcr.microsoft.com\/containernetworking\/azure-npm:.*/acnpublic.azurecr.io\/azure-npm:cyclonus/' ./npm/azure-npm.yaml
          kind load docker-image acnpublic.azurecr.io/azure-npm:cyclonus --name npm-kind
          kubectl apply -f ./npm/azure-npm.yaml
          echo "Applying profile: ${{ matrix.profile }}"
          kubectl apply -f ./npm/profiles/${{ matrix.profile }}
          kubectl rollout restart ds azure-npm -n kube-system

      - name: Check Cluster Components
        run: |
          sleep 10
          kubectl get po -owide -A
          kubectl describe ds azure-npm -n kube-system

      - name: Run Cyclonus network policy test
        run: make test-cyclonus

      - name: Fetch logs
        if: always()
        run: |
          kubectl logs -n kube-system -l k8s-app=azure-npm --tail -1 --prefix > npm-logs_${{ matrix.profile }}.txt
          mv ./test/cyclonus/cyclonus-test.txt ./cyclonus-test_${{ matrix.profile }}.txt

      - name: "Upload Logs"
        uses: actions/upload-artifact@v2
        if: always()
        with:
          name: logs
          path: |
            ./npm-logs_${{ matrix.profile }}.txt
            ./cyclonus-test_${{ matrix.profile }}.txt<|MERGE_RESOLUTION|>--- conflicted
+++ resolved
@@ -35,11 +35,7 @@
 
       - uses: actions/setup-go@v2
         with:
-<<<<<<< HEAD
-          go-version: "^1.17"
-=======
-          go-version: '^1.18'
->>>>>>> e4de3c1b
+          go-version: "^1.18"
 
       - name: Setup Kind
         uses: engineerd/setup-kind@v0.5.0
